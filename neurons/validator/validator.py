--- conflicted
+++ resolved
@@ -850,7 +850,6 @@
                 )
             # Smoothing update incentive
             temp_incentive_weight = {}
-<<<<<<< HEAD
             if datetime.utcnow() < datetime(2024, 12, 12, 14, 0, 0):
                 temp_incentive_weight = {
                     "Llama3_3_70b": 0.00,
@@ -860,24 +859,6 @@
                 temp_incentive_weight = {
                     "Llama3_3_70b": 0.025,
                     "Llama3_70b": 0.025,
-=======
-            if datetime.utcnow() < datetime(2024, 11, 21, 14, 0, 0):
-                temp_incentive_weight = {
-                    "AnimeV3": 0.12,
-                    "RealitiesEdgeXL": 0.13,
-                    "OpenDigitalArt": 0.08,
-                    "OpenDigitalArtAnime": 0.00,
-                    "OpenDigitalArtMinimalist": 0.00,
-                    "OpenDigitalArtPixelArt": 0.00,
-                    "OpenLandscape": 0.00,
-                    "OpenLandscapeNature": 0.00,
-                    "OpenLandscapeCity": 0.00,
-                    "OpenLandscapeAnimal": 0.00,
-                    "OpenRealisticPeople": 0.00,
-                    "OpenPeoplePortrait": 0.00,
-                    "OpenPeopleLifestyle": 0.00,
-                    "OpenPeopleFashion": 0.00
->>>>>>> c2801465
                 }
 
             if model_name in temp_incentive_weight:
